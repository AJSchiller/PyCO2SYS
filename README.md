--- conflicted
+++ resolved
@@ -53,69 +53,7 @@
 
 You can also look at the [example scripts](examples) here in the repo.
 
-<<<<<<< HEAD
 ## Citation
-=======
-For a more Pythonic experience, the import convention is:
-
-```python
-import PyCO2SYS as pyco2
-```
-
-## Inputs
-
-### Required inputs
-
-The required inputs are identical to [the MATLAB version](https://github.com/jamesorr/CO2SYS-MATLAB):
-
-  * `PAR1` - first known carbonate system parameter value.
-  * `PAR2` - second known carbonate system parameter value.
-  * `PAR1TYPE` - integer identifying which parameters `PAR1` are.
-  * `PAR2TYPE` - integer identifying which parameters `PAR2` are.
-
-The possible known carbonate system parameters are `1`: total alkalinity in μmol·kg<sup>−1</sup>, `2`: dissolved inorganic carbon in μmol·kg<sup>−1</sup>, `3`: pH (dimensionless), `4`: dissolved CO<sub>2</sub> partial pressure in μatm, `5`: dissolved CO<sub>2</sub> fugacity in μatm, and `6`: carbonate ion concentration in μmol·kg<sup>−1</sup>.
-
-Here and throughout the inputs and outputs, "kg<sup>−1</sup>" refers to the total mass of seawater (solvent + solutes), not just the mass of H<sub>2</sub>O.
-
-  * `SAL` - practical salinity.
-  * `TEMPIN` - temperature of input carbonate system parameters.
-  * `TEMPOUT` - temperature at which to calculate outputs.
-  * `PRESIN` - pressure of input carbonate system parameters.
-  * `PRESOUT` - pressure at which to calculate outputs.
-
-All temperatures are in °C and pressures are in dbar. Pressure is within the water column as typically measured by a CTD sensor, i.e. not including atmospheric pressure. The 'input' conditions could represent conditions in the laboratory during a measurement, while the 'output' conditions could be those observed in situ during sample collection.
-
-  * `SI` - total silicate concentration.
-  * `PO4` - total phosphate concentration.
-
-Nutrient concentrations are all in μmol·kg<sup>−1</sup>.
-
-  * `pHSCALEIN` - pH scale(s) that pH values in `PAR1` or `PAR2` are on.
-
-The options are `1`: Total scale, `2`: Seawater scale, `3`: Free scale, and `4`: NBS scale, as defined by [ZW01](https://pyco2sys.readthedocs.io/en/latest/refs/#ZW01).
-
-  * `K1K2CONSTANTS` - which set of constants to use for carbonic acid dissociation.
-
-The options are integers from `1` to `15` inclusive. From the original MATLAB documentation:
-
-  ```matlab
-%   1 = Roy, 1993                                         T:    0-45  S:  5-45. Total scale. Artificial seawater.
-%   2 = Goyet & Poisson                                   T:   -1-40  S: 10-50. Seaw. scale. Artificial seawater.
-%   3 = HANSSON              refit BY DICKSON AND MILLERO T:    2-35  S: 20-40. Seaw. scale. Artificial seawater.
-%   4 = MEHRBACH             refit BY DICKSON AND MILLERO T:    2-35  S: 20-40. Seaw. scale. Artificial seawater.
-%   5 = HANSSON and MEHRBACH refit BY DICKSON AND MILLERO T:    2-35  S: 20-40. Seaw. scale. Artificial seawater.
-%   6 = GEOSECS (i.e., original Mehrbach)                 T:    2-35  S: 19-43. NBS scale.   Real seawater.
-%   7 = Peng    (i.e., original Mehrbach but without XXX) T:    2-35  S: 19-43. NBS scale.   Real seawater.
-%   8 = Millero, 1979, FOR PURE WATER ONLY (i.e., Sal=0)  T:    0-50  S:     0.
-%   9 = Cai and Wang, 1998                                T:    2-35  S:  0-49. NBS scale.   Real and artificial seawater.
-%  10 = Lueker et al, 2000                                T:    2-35  S: 19-43. Total scale. Real seawater.
-%  11 = Mojica Prieto and Millero, 2002.                  T:    0-45  S:  5-42. Seaw. scale. Real seawater
-%  12 = Millero et al, 2002                               T: -1.6-35  S: 34-37. Seaw. scale. Field measurements.
-%  13 = Millero et al, 2006                               T:    0-50  S:  1-50. Seaw. scale. Real seawater.
-%  14 = Millero        2010                               T:    0-50  S:  1-50. Seaw. scale. Real seawater.
-%  15 = Waters, Millero, & Woosley 2014                   T:    0-50  S:  1-50. Seaw. scale. Real seawater.
-```
->>>>>>> 377ccd39
 
 If you use PyCO2SYS in your work, please cite it as:
 
@@ -123,7 +61,6 @@
 
 The DOI refers to all versions of PyCO2SYS. Please be sure to update the version number if necessary. You can find the current version that you are using in Python with:
 
-<<<<<<< HEAD
     :::python
     from PyCO2SYS.meta import version
 
@@ -140,140 +77,4 @@
 
 ## License
 
-PyCO2SYS is licensed under the [GNU General Public License version 3 (GPLv3)](https://www.gnu.org/licenses/gpl-3.0.en.html).
-=======
-### Optional inputs
-
-There are also some optional keyword inputs for consistency with a tentatively forthcoming new MATLAB version:
-
-  * `NH3` - total ammonia concentration.
-  * `H2S` - total hydrogen sulfide concentration.
-
-As for all other concentrations, these are in μmol·kg<sup>−1</sup>. If no values are provided, these default to zero (i.e. consistent with [MATLAB v2.0.5](https://github.com/jamesorr/CO2SYS-MATLAB)).
-
-  * `KFCONSTANT` - which constant to use for hydrogen fluoride dissociation.
-
-The options are `1`: [DR79](https://pyco2sys.readthedocs.io/en/latest/refs/#DR79), and `2`: [PF87](https://pyco2sys.readthedocs.io/en/latest/refs/#PF87). If nothing is provided, the default is `1` for consistency with [MATLAB v2.0.5](https://github.com/jamesorr/CO2SYS-MATLAB).
-
-## Outputs
-
-The keys of the output `DICT` correspond to the variables in the lists below.
-
-### Outputs also in [MATLAB v2.0.5](https://github.com/jamesorr/CO2SYS-MATLAB)
-
-  * `TAlk` - total alkalinity (μmol·kg<sup>−1</sup>).
-  * `TCO2` - dissolved inorganic carbon (μmol·kg<sup>−1</sup>).
-  * `pHin` - pH on the input scale and conditions.
-  * `pCO2in` - seawater CO<sub>2</sub> partial pressure, input conditions (μatm).
-  * `fCO2in` - seawater CO<sub>2</sub> fugacity, input conditions (μatm).
-  * `HCO3in` - bicarbonate ion concentration, input conditions (μmol·kg<sup>−1</sup>).
-  * `CO3in` - carbonate ion concentration, input conditions (μmol·kg<sup>−1</sup>).
-  * `CO2in` - dissolved CO<sub>2</sub> concentration, input conditions (μmol·kg<sup>−1</sup>).
-  * `BAlkin` - borate alkalinity, input conditions (μmol·kg<sup>−1</sup>).
-  * `OHin` - hydroxide ion concentration, input conditions (μmol·kg<sup>−1</sup>).
-  * `PAlkin` - phosphate alkalinity, input conditions (μmol·kg<sup>−1</sup>).
-  * `SiAlkin` - silicate alkalinity, input conditions (μmol·kg<sup>−1</sup>).
-  * `Hfreein` - "free" hydrogen ion concentration, input conditions (μmol·kg<sup>−1</sup>).
-  * `RFin` - Revelle Factor, input conditions.
-  * `OmegaCAin` - calcite saturation state, input conditions.
-  * `OmegaARin` - aragonite saturation state, input conditions.
-  * `xCO2in` - CO<sub>2</sub> mole fraction, input conditions (ppm).
-  * `pHout` - pH on the output scale and conditions.
-  * `pCO2out` - seawater CO<sub>2</sub> partial pressure, output conditions (μatm).
-  * `fCO2out` - seawater CO<sub>2</sub> fugacity, output conditions (μatm).
-  * `HCO3out` - bicarbonate ion concentration, output conditions (μmol·kg<sup>−1</sup>).
-  * `CO3out` - carbonate ion concentration, output conditions (μmol·kg<sup>−1</sup>).
-  * `CO2out` - dissolved CO<sub>2</sub> concentration, output conditions (μmol·kg<sup>−1</sup>).
-  * `BAlkout` - borate alkalinity, output conditions (μmol·kg<sup>−1</sup>).
-  * `OHout` - hydroxide ion concentration, output conditions (μmol·kg<sup>−1</sup>).
-  * `PAlkout` - phosphate alkalinity, output conditions (μmol·kg<sup>−1</sup>).
-  * `SiAlkout` - silicate alkalinity, output conditions (μmol·kg<sup>−1</sup>).
-  * `Hfreeout` - "free" hydrogen ion concentration, output conditions (μmol·kg<sup>−1</sup>).
-  * `RFout` - Revelle Factor, output conditions.
-  * `OmegaCAout` - calcite saturation state, output conditions.
-  * `OmegaARout` - aragonite saturation state, output conditions.
-  * `xCO2out` - CO<sub>2</sub> mole fraction, output conditions (ppm).
-  * `pHinTOTAL` - Total scale pH, input conditions.
-  * `pHinSWS` - Seawater scale pH, input conditions.
-  * `pHinFREE` - Free scale pH, input conditions.
-  * `pHinNBS` - NBS scale pH, input conditions.
-  * `pHoutTOTAL` - Total scale pH, output conditions.
-  * `pHoutSWS` - Seawater scale pH, output conditions.
-  * `pHoutFREE` - Free scale pH, output conditions.
-  * `pHoutNBS` - NBS scale pH, output conditions.
-  * `TEMPIN` - input temperature (deg C).
-  * `TEMPOUT` - output temperature (deg C).
-  * `PRESIN` - input pressure (dbar or m).
-  * `PRESOUT` - output pressure (dbar or m).
-  * `PAR1TYPE` - input parameter 1 type (integer).
-  * `PAR2TYPE` - input parameter 2 type (integer).
-  * `K1K2CONSTANTS` - carbonic acid constants option (integer).
-  * `KSO4CONSTANT` - bisulfate dissociation and borate:chlorinity option (integer).
-  * `pHSCALEIN` - input pH scale (integer).
-  * `SAL` - practical salinity.
-  * `PO4` - phosphate concentration (μmol·kg<sup>−1</sup>).
-  * `SI` - silicate concentration (μmol·kg<sup>−1</sup>).
-  * `K0input` - Henry's constant for CO<sub>2</sub>, input conditions.
-  * `K1input` - first carbonic acid dissociation constant, input conditions.
-  * `K2input` - second carbonic acid dissociation constant, input conditions.
-  * `pK1input` - -log<sub>10</sub>(`K1input`).
-  * `pK2input` - -log<sub>10</sub>(`K2input`).
-  * `KWinput` - water dissociation constant, input conditions.
-  * `KBinput` - boric acid dissociation constant, input conditions.
-  * `KFinput` - hydrogen fluoride dissociation constant, input conditions.
-  * `KSinput` - bisulfate dissociation constant, input conditions.
-  * `KP1input` - first phosphoric acid dissociation constant, input conditions.
-  * `KP2input` - second phosphoric acid dissociation constant, input conditions.
-  * `KP3input` - third phosphoric acid dissociation constant, input conditions.
-  * `KSiinput` - silica acid dissociation constant, input conditions.
-  * `K0output` - Henry's constant for CO<sub>2</sub>, output conditions.
-  * `K1output` - first carbonic acid dissociation constant, output conditions.
-  * `K2output` - second carbonic acid dissociation constant, output conditions.
-  * `pK1output` - -log<sub>10</sub>(`K1output`).
-  * `pK2output` - -log<sub>10</sub>(`K2output`).
-  * `KWoutput` - water dissociation constant, output conditions.
-  * `KBoutput` - boric acid dissociation constant, output conditions.
-  * `KFoutput` - hydrogen fluoride dissociation constant, output conditions.
-  * `KSoutput` - bisulfate dissociation constant, output conditions.
-  * `KP1output` - first phosphoric acid dissociation constant, output conditions.
-  * `KP2output` - second phosphoric acid dissociation constant, output conditions.
-  * `KP3output` - third phosphoric acid dissociation constant, output conditions.
-  * `KSioutput` - silica acid dissociation constant, output conditions.
-  * `TB` - total borate concentration (μmol·kg<sup>−1</sup>).
-  * `TF` - total fluoride concentration (μmol·kg<sup>−1</sup>).
-  * `TS` - total sulfate concentration (μmol·kg<sup>−1</sup>).
-
-### New outputs
-
-  * `KSO4CONSTANT` - bisulfate dissociation option (integer).
-  * `KFCONSTANT` - hydrogen sulfide dissociation option (integer).  
-  * `BORON` - boron:chlorinity option (integer).
-  * `NH3` - total ammonium concentration (μmol·kg<sup>−1</sup>).
-  * `H2S` - total sulfide concentration (μmol·kg<sup>−1</sup>).
-  * `NH3Alkin` - ammonia alkalinity, input conditions (μmol·kg<sup>−1</sup>).
-  * `H2SAlkin` - hydrogen sulfide alkalinity, input conditions (μmol·kg<sup>−1</sup>).
-  * `NH3Alkout` - ammonia alkalinity, output conditions (μmol·kg<sup>−1</sup>).
-  * `H2SAlkout` - hydrogen sulfide alkalinity, output conditions (μmol·kg<sup>−1</sup>).
-  * `KNH3input`: ammonium equilibrium constant, input conditions.
-  * `KH2Sinput`: hydrogen sulfide equilibrium constant, input conditions.
-  * `KNH3output`: ammonium equilibrium constant, output conditions.
-  * `KH2Soutput`: hydrogen sulfide equilibrium constant, output conditions.
-  * `gammaTCin`: buffer factor *γ*<sub>DIC</sub> of [ESM10](https://pyco2sys.readthedocs.io/en/latest/refs/#ESM10), input conditions.
-  * `betaTCin`: buffer factor *β*<sub>DIC</sub> of [ESM10](https://pyco2sys.readthedocs.io/en/latest/refs/#ESM10), input conditions.
-  * `omegaTCin`: buffer factor *ω*<sub>DIC</sub> of [ESM10](https://pyco2sys.readthedocs.io/en/latest/refs/#ESM10) corrected following [RAH18](https://pyco2sys.readthedocs.io/en/latest/refs/#RAH18), input conditions.
-  * `gammaTAin`: buffer factor *γ*<sub>TA</sub> of [ESM10](https://pyco2sys.readthedocs.io/en/latest/refs/#ESM10), input conditions.
-  * `betaTAin`: buffer factor *β*<sub>TA</sub> of [ESM10](https://pyco2sys.readthedocs.io/en/latest/refs/#ESM10), input conditions.
-  * `omegaTAin`: buffer factor *ω*<sub>TA</sub> of [ESM10](https://pyco2sys.readthedocs.io/en/latest/refs/#ESM10) corrected following [RAH18](https://pyco2sys.readthedocs.io/en/latest/refs/#RAH18), input conditions.
-  * `gammaTCout`: buffer factor *γ*<sub>DIC</sub> of [ESM10](https://pyco2sys.readthedocs.io/en/latest/refs/#ESM10), output conditions.
-  * `betaTCout`: buffer factor *β*<sub>DIC</sub> of [ESM10](https://pyco2sys.readthedocs.io/en/latest/refs/#ESM10), output conditions.
-  * `omegaTCout`: buffer factor *ω*<sub>DIC</sub> of [ESM10](https://pyco2sys.readthedocs.io/en/latest/refs/#ESM10) corrected following [RAH18](https://pyco2sys.readthedocs.io/en/latest/refs/#RAH18), output conditions.
-  * `gammaTAout`: buffer factor *γ*<sub>TA</sub> of [ESM10](https://pyco2sys.readthedocs.io/en/latest/refs/#ESM10), output conditions.
-  * `betaTAout`: buffer factor *β*<sub>TA</sub> of [ESM10](https://pyco2sys.readthedocs.io/en/latest/refs/#ESM10), output conditions.
-  * `omegaTAout`: buffer factor *ω*<sub>TA</sub> of [ESM10](https://pyco2sys.readthedocs.io/en/latest/refs/#ESM10) corrected following [RAH18](https://pyco2sys.readthedocs.io/en/latest/refs/#RAH18), output conditions.
-  * `isoQin`: isocapnic quotient *Q* of [HDW18](https://pyco2sys.readthedocs.io/en/latest/refs/#HDW18) Eq. 8, input conditions.
-  * `isoQout`: isocapnic quotient *Q* of [HDW18](https://pyco2sys.readthedocs.io/en/latest/refs/#HDW18) Eq. 8, output conditions.
-  * `isoQapprox_in`: approximate isocapnic quotient *Q* of [HDW18](https://pyco2sys.readthedocs.io/en/latest/refs/#HDW18) Eq. 7, input conditions.
-  * `isoQapprox_out`: approximate isocapnic quotient *Q* of [HDW18](https://pyco2sys.readthedocs.io/en/latest/refs/#HDW18) Eq. 7, output conditions.
-  * `psi_in`: *ψ* of [FCG94](https://pyco2sys.readthedocs.io/en/latest/refs/#FCG94), input conditions.
-  * `psi_out`: *ψ* of [FCG94](https://pyco2sys.readthedocs.io/en/latest/refs/#FCG94), output conditions.
->>>>>>> 377ccd39
+PyCO2SYS is licensed under the [GNU General Public License version 3 (GPLv3)](https://www.gnu.org/licenses/gpl-3.0.en.html).